--- conflicted
+++ resolved
@@ -1,12 +1,6 @@
 - [ ] deploy it to my server
-<<<<<<< HEAD
-- [ ] make it reply to the voice message
-- [ ] list the user that said it before the message.
-- [ ] use ``` ``` for the message.
-=======
 - [x] make it reply to the voice message
 - [x] list the user that said it before the message.
->>>>>>> 55564fd1
 - [x] Rate limit 3 uses per minute max
 - [x] Character limit case.
 - [x] No transcribing duplicate messages.
